// Copyright 2019 Google LLC
//
// Licensed under the Apache License, Version 2.0 (the "License");
// you may not use this file except in compliance with the License.
// You may obtain a copy of the License at
//
//     https://www.apache.org/licenses/LICENSE-2.0
//
// Unless required by applicable law or agreed to in writing, software
// distributed under the License is distributed on an "AS IS" BASIS,
// WITHOUT WARRANTIES OR CONDITIONS OF ANY KIND, either express or implied.
// See the License for the specific language governing permissions and
// limitations under the License.

package com.google.sps;

import java.util.ArrayList;
import java.util.Arrays;
import java.util.Collection;
import java.util.Collections;
import java.util.Iterator;
import java.util.stream.Collectors;
import java.util.stream.Stream;

public final class FindMeetingQuery {
  /**
   * Get the collection of time ranges when an event can be held.
   *
   * If time ranges are available with optional attendees, those ranges are returned.
   * Otherwise, the time ranges when required attendees are available are returned.
   * @param events
   * @param request
   * @return Returns the collection of time ranges when the event can be held.
   */
  public Collection<TimeRange> query(
      Collection<Event> events, MeetingRequest request) {
    if (request.getDuration() > TimeRange.WHOLE_DAY.duration()) {
      return Arrays.asList();
    }

    Collection<String> attendees = request.getAttendees();
    Collection<String> optionalAttendees = request.getOptionalAttendees();
    Collection<String> allAttendees = 
        Stream.concat(attendees.stream(), optionalAttendees.stream()).collect(Collectors.toList());
    
    Collection<TimeRange> rangesAvailableAllAttendees =
        getRangesWithoutConflict(events, allAttendees, request.getDuration());
    
    // First check for time ranges available with all attendees.
    if (!rangesAvailableAllAttendees.isEmpty() || 
        attendees.isEmpty() || 
        optionalAttendees.isEmpty()) {
      // If required attendees is empty: treat optional attendees as required.
      // If optional attendees is empty: no need to check for times without optional attendees.
      return rangesAvailableAllAttendees;
    }


    return getRangesWithoutConflict(events, attendees, request.getDuration());
  }

  private Collection<TimeRange> getRangesWithoutConflict(
      Collection<Event> events, Collection<String> attendees, long rangeDuration) {
    Iterator<TimeRange> conflictsIterator = getOrderedAttendingEvents(events, attendees).iterator();
    
    int prevConflictEndTime = TimeRange.START_OF_DAY;
    Collection<TimeRange> validTimeRanges = new ArrayList<TimeRange>();
    while (conflictsIterator.hasNext()) {
      TimeRange conflict = conflictsIterator.next();
      int conflictStartTime = conflict.start();
      
      // Check for gap between prev conflict and this conflict.
<<<<<<< HEAD
      if (conflictStartTime > prevConflictEndTime && 
          conflictStartTime - prevConflictEndTime >= rangeDuration) {
=======
      if (conflictStartTime - prevConflictEndTime >= request.getDuration()) {
>>>>>>> 08521d4f
        validTimeRanges.add(TimeRange.fromStartEnd(prevConflictEndTime, conflictStartTime, false));
      }

      // Only update conflict end time if it is greater than the existing previous end time.
      // This is to handle nested events where previous event will have later end time.
      if (conflict.end() > prevConflictEndTime) {
        prevConflictEndTime = conflict.end();  
      }
    }

    if (TimeRange.END_OF_DAY - prevConflictEndTime >= rangeDuration) {
      validTimeRanges.add(TimeRange.fromStartEnd(prevConflictEndTime, TimeRange.END_OF_DAY, true));  
    }

    return validTimeRanges;
  }

  /**
   * Get a collection of the events at least one of the attendees is attending, ordered by
   * ascending start time.
   * @param events
   * @param attendees
   * @return Return a collection of the events in ascending order of start time.
   */
  private Collection<TimeRange> getOrderedAttendingEvents(
      Collection<Event> events, Collection<String> attendees) {
    ArrayList<TimeRange> timeConflicts = new ArrayList<TimeRange>();

    Iterator<Event> eventsIterator = events.iterator();
    while (eventsIterator.hasNext()) {
      Event event = eventsIterator.next();
      if (!Collections.disjoint(event.getAttendees(), attendees)) {
        timeConflicts.add(event.getWhen());
      }
    }

    Collections.sort(timeConflicts, TimeRange.ORDER_BY_START);
    return timeConflicts;
  }
}<|MERGE_RESOLUTION|>--- conflicted
+++ resolved
@@ -70,12 +70,7 @@
       int conflictStartTime = conflict.start();
       
       // Check for gap between prev conflict and this conflict.
-<<<<<<< HEAD
-      if (conflictStartTime > prevConflictEndTime && 
-          conflictStartTime - prevConflictEndTime >= rangeDuration) {
-=======
-      if (conflictStartTime - prevConflictEndTime >= request.getDuration()) {
->>>>>>> 08521d4f
+      if (conflictStartTime - prevConflictEndTime >= rangeDuration) {
         validTimeRanges.add(TimeRange.fromStartEnd(prevConflictEndTime, conflictStartTime, false));
       }
 
