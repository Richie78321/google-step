--- conflicted
+++ resolved
@@ -19,11 +19,7 @@
 
   private final String author;
   private final String commentBody;
-<<<<<<< HEAD
-  private long id;
-=======
-  private final long id = -1;
->>>>>>> 83710fdb
+  private long id = -1;
 
   /**
     * Creates a new comment object without an ID.
