--- conflicted
+++ resolved
@@ -42,13 +42,8 @@
 
     List<String> validationErrors = new ArrayList<String>();
 
-<<<<<<< HEAD
-    Integer pageNum = tryParseInt(pageNumParam, 0);
+    Integer pageNum = tryParseInt(pageNumParam, 1);
     Integer numPerPage = tryParseInt(numPerPageParam, DEFAULT_NUM_PER_PAGE);
-=======
-    Integer pageNum = tryParse(pageNumParam, 1);
-    Integer numPerPage = tryParse(numPerPageParam, DEFAULT_NUM_PER_PAGE);
->>>>>>> f6e659e2
 
     if (pageNum == null) {
       validationErrors.add("Page number is not a valid number.");
